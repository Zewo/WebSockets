// Socket.swift
//
// The MIT License (MIT)
//
// Copyright (c) 2015 Zewo
//
// Permission is hereby granted, free of charge, to any person obtaining a copy
// of this software and associated documentation files (the "Software"), to deal
// in the Software without restriction, including without limitation the rights
// to use, copy, modify, merge, publish, distribute, sublicense, and/or sell
// copies of the Software, and to permit persons to whom the Software is
// furnished to do so, subject to the following conditions:
//
// The above copyright notice and this permission notice shall be included in all
// copies or substantial portions of the Software.
//
// THE SOFTWARE IS PROVIDED "AS IS", WITHOUT WARRANTY OF ANY KIND, EXPRESS OR
// IMPLIED, INCLUDING BUT NOT LIMITED TO THE WARRANTIES OF MERCHANTABILITY,
// FITNESS FOR A PARTICULAR PURPOSE AND NONINFRINGEMENT. IN NO EVENT SHALL THE
// AUTHORS OR COPYRIGHT HOLDERS BE LIABLE FOR ANY CLAIM, DAMAGES OR OTHER
// LIABILITY, WHETHER IN AN ACTION OF CONTRACT, TORT OR OTHERWISE, ARISING FROM,
// OUT OF OR IN CONNECTION WITH THE SOFTWARE OR THE USE OR OTHER DEALINGS IN THE
// SOFTWARE.

@_exported import Event
@_exported import Base64
@_exported import OpenSSL

internal extension Data {
    init<T>(number: T) {
        let totalBytes = sizeof(T)
        let valuePointer = UnsafeMutablePointer<T>(allocatingCapacity: 1)
        valuePointer.pointee = number
        let bytesPointer = UnsafeMutablePointer<Byte>(valuePointer)
        var bytes = [UInt8](repeating: 0, count: totalBytes)
        for j in 0 ..< totalBytes {
            bytes[totalBytes - 1 - j] = (bytesPointer + j).pointee
        }
        valuePointer.deinitialize()
        valuePointer.deallocateCapacity(1)
        self.init(bytes)
    }

    func toInt(size: Int, offset: Int = 0) -> UIntMax {
        guard size > 0 && size <= 8 && count >= offset+size else { return 0 }
        let slice = self[startIndex.advanced(by: offset) ..< startIndex.advanced(by: offset+size)]
        var result: UIntMax = 0
        for (idx, byte) in slice.enumerated() {
            let shiftAmount = UIntMax(size.toIntMax() - idx - 1) * 8
            result += UIntMax(byte) << shiftAmount
        }
        return result
    }
}

public class Socket {

    public enum Error: ErrorProtocol {
        case noFrame
        case invalidOpCode
        case maskedFrameFromServer
        case unaskedFrameFromClient
        case controlFrameNotFinal
        case controlFrameInvalidLength
        case continuationOutOfOrder
        case dataFrameWithInvalidBits
        case maskKeyInvalidLength
        case noMaskKey
        case invalidUTF8Payload
        case invalidCloseCode
    }

    private static let GUID = "258EAFA5-E914-47DA-95CA-C5AB0DC85B11"

    public enum Mode {
        case Server
        case Client
    }

    private enum State {
        case Header
        case HeaderExtra
        case Payload
    }

    private enum CloseState {
        case Open
        case ServerClose
        case ClientClose
    }

    public let mode: Mode
    public let request: Request
    public let response: Response
    private let stream: Stream
    private var state: State = .Header
    private var closeState: CloseState = .Open

<<<<<<< HEAD
    private var incompleteFrame: Frame?
    private var continuationFrames: [Frame] = []
=======
    private var initialFrame: Frame?
    private var frames: [Frame] = []
    private var buffer: Data = []
>>>>>>> 871182db

    private let binaryEventEmitter = EventEmitter<Data>()
    private let textEventEmitter = EventEmitter<String>()
    private let pingEventEmitter = EventEmitter<Data>()
    private let pongEventEmitter = EventEmitter<Data>()
    private let closeEventEmitter = EventEmitter<(code: CloseCode?, reason: String?)>()

    init(stream: Stream, mode: Mode, request: Request, response: Response) {
        self.stream = stream
        self.mode = mode
        self.request = request
        self.response = response
    }

    public func onBinary(_ listen: EventListener<Data>.Listen) -> EventListener<Data> {
        return binaryEventEmitter.addListener(listen: listen)
    }

    public func onText(_ listen: EventListener<String>.Listen) -> EventListener<String> {
        return textEventEmitter.addListener(listen: listen)
    }

    public func onPing(_ listen: EventListener<Data>.Listen) -> EventListener<Data> {
        return pingEventEmitter.addListener(listen: listen)
    }

    public func onPong(_ listen: EventListener<Data>.Listen) -> EventListener<Data> {
        return pongEventEmitter.addListener(listen: listen)
    }

    public func onClose(_ listen: EventListener<(code: CloseCode?, reason: String?)>.Listen) -> EventListener<(code: CloseCode?, reason: String?)> {
        return closeEventEmitter.addListener(listen: listen)
    }

    public func send(_ string: String) throws {
        try send(.Text, data: string.data)
    }

    public func send(_ data: Data) throws {
        try send(.Binary, data: data)
    }

    public func send(_ convertible: DataConvertible) throws {
        try send(.Binary, data: convertible.data)
    }
<<<<<<< HEAD
    
    public func close(_ code: CloseCode?, reason: String? = nil) throws {
=======

    public func close(_ code: CloseCode = .Normal, reason: String? = nil) throws {
>>>>>>> 871182db
        if closeState == .ServerClose {
            return
        }

        if closeState == .Open {
            closeState = .ServerClose
        }
<<<<<<< HEAD
        
        var data = Data()

        if let code = code {
            data += Data(number: code.code)
        }
        
=======

        var data = Data(number: code.code)

>>>>>>> 871182db
        if let reason = reason {
            data += reason
        }

<<<<<<< HEAD
        if closeState == .ServerClose && code == .protocolError {
            try stream.close()
        }
        
=======
>>>>>>> 871182db
        try send(.Close, data: data)

        if closeState == .ClientClose {
            try stream.close()
        }
    }

    public func ping(_ data: Data = []) throws {
        try send(.Ping, data: data)
    }

    public func ping(_ convertible: DataConvertible) throws {
        try send(.Ping, data: convertible.data)
    }

    public func pong(_ data: Data = []) throws {
        try send(.Pong, data: data)
    }

    public func pong(_ convertible: DataConvertible) throws {
        try send(.Pong, data: convertible.data)
    }

    func loop() throws {
        while !stream.closed {
            do {
                let data = try stream.receive(upTo: 4096)
                try processData(data)
            } catch StreamError.closedStream {
                break
            }
        }
        if closeState == .Open {
            try closeEventEmitter.emit((code: .abnormal, reason: nil))
        }
    }

    private func processData(_ data: Data) throws {
        guard data.count > 0 else {
            return
        }

        var totalBytesRead = 0

        while totalBytesRead < data.count {
            let bytesRead = try readBytes(Data(data[totalBytesRead ..< data.count]))

            if bytesRead == 0 {
                break
            }

            totalBytesRead += bytesRead
        }
    }

    private func readBytes(_ data: Data) throws -> Int {
<<<<<<< HEAD
=======

>>>>>>> 871182db
        if data.count == 0 {
            return 0
        }

<<<<<<< HEAD
        var remainingData = data

        repeat {
            if incompleteFrame == nil {
                incompleteFrame = Frame()
            }

            // Use ! because if let will add data to a copy of the frame
            remainingData = incompleteFrame!.add(data: remainingData)

            if incompleteFrame!.isComplete {
                try validateFrame(incompleteFrame!)
                try processFrame(incompleteFrame!)
                incompleteFrame = nil
            }
        } while remainingData.count > 0

        return data.count
    }
    
    private func validateFrame(_ frame: Frame) throws {
=======
>>>>>>> 871182db
        func fail(_ error: ErrorProtocol) throws -> ErrorProtocol {
            try close(.protocolError)
            return error
        }
<<<<<<< HEAD
        
        guard !frame.rsv1 && !frame.rsv2 && !frame.rsv3 else {
            throw try fail(Error.dataFrameWithInvalidBits)
        }
        
        guard frame.opCode != .Invalid else {
            throw try fail(Error.invalidOpCode)
        }
        
        guard !frame.masked || self.mode == .Server else {
            throw try fail(Error.maskedFrameFromServer)
        }
        
        guard frame.masked || self.mode == .Client else {
            throw try fail(Error.unaskedFrameFromClient)
        }
        
        if frame.opCode.isControl {
            guard frame.fin else {
                throw try fail(Error.controlFrameNotFinal)
            }
            
            guard frame.payloadLength < 126 else {
                throw try fail(Error.controlFrameInvalidLength)
            }
            
            if frame.opCode == .Close && frame.payloadLength == 1 {
                throw try fail(Error.controlFrameInvalidLength)
            }
        } else {
            if frame.opCode == .Continuation && continuationFrames.isEmpty {
                throw try fail(Error.continuationOutOfOrder)
            }
            
            if frame.opCode != .Continuation && !continuationFrames.isEmpty {
                throw try fail(Error.continuationOutOfOrder)
            }
            
            
        }
    }

    private func processFrame(_ frame: Frame) throws {
        func fail(_ error: ErrorProtocol) throws -> ErrorProtocol {
            try close(.protocolError)
            return error
        }
        
        if !frame.opCode.isControl {
            continuationFrames.append(frame)
        }

        if !frame.fin {
            return
        }

        var opCode = frame.opCode


        if frame.opCode == .Continuation {
            let firstFrame = continuationFrames.first!
            opCode = firstFrame.opCode
        }

        switch opCode {
=======

        switch state {
        case .Header:
            guard data.count >= 2 else {
                throw try fail(Error.SmallData)
            }

            let fin = data[0] & Frame.FinMask != 0
            let rsv1 = data[0] & Frame.Rsv1Mask != 0
            let rsv2 = data[0] & Frame.Rsv2Mask != 0
            let rsv3 = data[0] & Frame.Rsv3Mask != 0

            guard let opCode = Frame.OpCode(rawValue: data[0] & Frame.OpCodeMask) else {
                throw try fail(Error.InvalidOpCode)
            }

            let masked = data[1] & Frame.MaskMask != 0

            guard !masked || self.mode == .Server else {
                throw try fail(Error.MaskedFrameFromServer)
            }

            guard masked || self.mode == .Client else {
                throw try fail(Error.UnaskedFrameFromClient)
            }

            let payloadLength = data[1] & Frame.PayloadLenMask
            var headerExtraLength = masked ? sizeof(UInt32) : 0

            if payloadLength == 126 {
                headerExtraLength += sizeof(UInt16)
            } else if payloadLength == 127 {
                headerExtraLength += sizeof(UInt64)
            }

            if opCode.isControl {
                guard fin else {
                    throw try fail(Error.ControlFrameNotFinal)
                }

                guard !rsv1 && !rsv2 && !rsv3 else {
                    throw try fail(Error.ControlFrameWithReservedBits)
                }

                guard payloadLength < 126 else {
                    throw try fail(Error.ControlFrameInvalidLength)
                }
            } else {
                guard opCode != .Continuation || frames.count != 0 else {
                    throw try fail(Error.ContinuationOutOfOrder)
                }

                guard opCode == .Continuation || frames.count == 0 else {
                    throw try fail(Error.ContinuationOutOfOrder)
                }

                //				guard !rsv1 || pmdEnabled else { return fail("Data frames must only use rsv1 bit if permessage-deflate extension is on") }

                guard !rsv2 && !rsv3 else {
                    throw try fail(Error.DataFrameWithInvalidBits)
                }
            }

            var _opCode = opCode

            if !opCode.isControl && frames.count > 0 {
                initialFrame = frames.last
                _opCode = initialFrame!.opCode
            } else {
                buffer = []
            }

            let frame = Frame(
                fin: fin,
                rsv1: rsv1,
                rsv2: rsv2,
                rsv3: rsv3,
                opCode: _opCode,
                masked: masked,
                payloadLength: UInt64(payloadLength),
                headerExtraLength: headerExtraLength
            )

            frames.append(frame)

            if headerExtraLength > 0 {
                state = .HeaderExtra
            } else if payloadLength > 0 {
                state = .Payload
            } else {
                state = .Header
                try processFrames()
            }

            return 2
        case .HeaderExtra:
            guard var frame = frames.last where data.count >= frame.headerExtraLength else {
                return 0
            }

            var payloadLength = UIntMax(frame.payloadLength)

            if payloadLength == 126 {
                payloadLength = data.toInt(size: 2)
            } else if payloadLength == 127 {
                payloadLength = data.toInt(size: 8)
            }

            frame.payloadLength = payloadLength
            frame.payloadRemainingLength = payloadLength

            if frame.masked {
                let maskOffset = max(Int(frame.headerExtraLength) - 4, 0)
                let maskKey = Data(data[maskOffset ..< maskOffset+4])

                guard maskKey.count == 4 else {
                    throw try fail(Error.MaskKeyInvalidLength)
                }

                frame.maskKey = maskKey
            }

            if frame.payloadLength > 0 {
                state = .Payload
            } else {
                state = .Header
                try processFrames()
            }

            let ind = frames.endIndex - 1
            if ind >= 0 && ind < frames.count {
                frames[ind] = frame
            }

            return frame.headerExtraLength
        case .Payload:
            guard var frame = frames.last where data.count > 0 else {
                return 0
            }

            let consumeLength = min(frame.payloadRemainingLength, UInt64(data.count))
            var _data: Data

            if self.mode == .Server {
                guard !frame.maskKey.isEmpty else {
                    throw try fail(Error.NoMaskKey)
                }

                _data = []

                for byte in data[0..<Int(consumeLength)] {
                    _data.append(byte ^ frame.maskKey[frame.maskOffset % 4])
                    frame.maskOffset += 1
                }
            } else {
                _data = Data(data[0..<Int(consumeLength)])
            }

            buffer += _data

            let newPayloadRemainingLength = frame.payloadRemainingLength - consumeLength
            frame.payloadRemainingLength = newPayloadRemainingLength

            if newPayloadRemainingLength == 0 {
                state = .Header
                try processFrames()
            }
            let ind = frames.endIndex - 1
            if ind >= 0 && ind < frames.count {
                frames[ind] = frame
            }
            return Int(consumeLength)
        }
    }

    private func processFrames() throws {
        guard let frame = frames.last else {
            throw Error.NoFrame
        }

        guard frame.fin else {
            return
        }

        let buffer = self.buffer

        self.frames.removeAll()
        self.buffer.removeAll()
        self.initialFrame = nil

        switch frame.opCode {
>>>>>>> 871182db
        case .Binary:
            try binaryEventEmitter.emit(continuationFrames.payload)
        case .Text:
            if (try? String(data: continuationFrames.payload)) == nil {
                throw try fail(Error.invalidUTF8Payload)
            }
            try textEventEmitter.emit(try String(data: continuationFrames.payload))
        case .Ping:
            try pingEventEmitter.emit(frame.payload)
        case .Pong:
            try pongEventEmitter.emit(frame.payload)
        case .Close:
            if self.closeState == .Open {
                var rawCloseCode: UInt16?
                var closeReason: String?
<<<<<<< HEAD
                var data = frame.payload
=======
                var data = buffer
>>>>>>> 871182db

                if data.count >= 2 {
                    rawCloseCode = UInt16(Data(data.prefix(2)).toInt(size: 2))
                    data.removeFirst(2)

                    if data.count > 0 {
                        closeReason = try? String(data: data)
                    }

                    if data.count > 0 && closeReason == nil {
                        throw try fail(Error.invalidUTF8Payload)
                    }
                }

                closeState = .ClientClose

<<<<<<< HEAD
=======
                let closeCode: CloseCode?
>>>>>>> 871182db
                if let rawCloseCode = rawCloseCode {
                    let closeCode = CloseCode(code: rawCloseCode)
                    if closeCode.isValid {
                        try close(closeCode ?? .normal, reason: closeReason)
                        try closeEventEmitter.emit((closeCode, closeReason))
                    } else {
                        throw try fail(Error.invalidCloseCode)
                    }
                } else {
                    try close(nil, reason: nil)
                    try closeEventEmitter.emit((nil, nil))
                }
<<<<<<< HEAD
=======

                try close(closeCode ?? .Normal, reason: closeReason)
                try closeEventEmitter.emit((closeCode, closeReason))
>>>>>>> 871182db
            } else if self.closeState == .ServerClose {
                try stream.close()
            }
        default:
            break
        }

        if !frame.opCode.isControl {
            continuationFrames.removeAll()
        }
    }

    private func send(_ opCode: Frame.OpCode, data: Data) throws {
        let maskKey: Data
        if mode == .Client {
            maskKey = try Random.getBytes(4)
        } else {
            maskKey = []
        }
        let frame = Frame(opCode: opCode, data: data, maskKey: maskKey)
        let data = frame.data
        try stream.send(data)
        try stream.flush()
    }

    static func accept(_ key: String) -> String? {
        return Base64.encode(Hash.hash(.SHA1, message: (key + GUID).data))
    }

}<|MERGE_RESOLUTION|>--- conflicted
+++ resolved
@@ -96,14 +96,8 @@
     private var state: State = .Header
     private var closeState: CloseState = .Open
 
-<<<<<<< HEAD
     private var incompleteFrame: Frame?
     private var continuationFrames: [Frame] = []
-=======
-    private var initialFrame: Frame?
-    private var frames: [Frame] = []
-    private var buffer: Data = []
->>>>>>> 871182db
 
     private let binaryEventEmitter = EventEmitter<Data>()
     private let textEventEmitter = EventEmitter<String>()
@@ -149,13 +143,8 @@
     public func send(_ convertible: DataConvertible) throws {
         try send(.Binary, data: convertible.data)
     }
-<<<<<<< HEAD
-    
-    public func close(_ code: CloseCode?, reason: String? = nil) throws {
-=======
 
     public func close(_ code: CloseCode = .Normal, reason: String? = nil) throws {
->>>>>>> 871182db
         if closeState == .ServerClose {
             return
         }
@@ -163,7 +152,6 @@
         if closeState == .Open {
             closeState = .ServerClose
         }
-<<<<<<< HEAD
         
         var data = Data()
 
@@ -171,22 +159,14 @@
             data += Data(number: code.code)
         }
         
-=======
-
-        var data = Data(number: code.code)
-
->>>>>>> 871182db
         if let reason = reason {
             data += reason
         }
 
-<<<<<<< HEAD
         if closeState == .ServerClose && code == .protocolError {
             try stream.close()
         }
         
-=======
->>>>>>> 871182db
         try send(.Close, data: data)
 
         if closeState == .ClientClose {
@@ -243,15 +223,10 @@
     }
 
     private func readBytes(_ data: Data) throws -> Int {
-<<<<<<< HEAD
-=======
-
->>>>>>> 871182db
         if data.count == 0 {
             return 0
         }
 
-<<<<<<< HEAD
         var remainingData = data
 
         repeat {
@@ -273,13 +248,10 @@
     }
     
     private func validateFrame(_ frame: Frame) throws {
-=======
->>>>>>> 871182db
         func fail(_ error: ErrorProtocol) throws -> ErrorProtocol {
             try close(.protocolError)
             return error
         }
-<<<<<<< HEAD
         
         guard !frame.rsv1 && !frame.rsv2 && !frame.rsv3 else {
             throw try fail(Error.dataFrameWithInvalidBits)
@@ -345,199 +317,6 @@
         }
 
         switch opCode {
-=======
-
-        switch state {
-        case .Header:
-            guard data.count >= 2 else {
-                throw try fail(Error.SmallData)
-            }
-
-            let fin = data[0] & Frame.FinMask != 0
-            let rsv1 = data[0] & Frame.Rsv1Mask != 0
-            let rsv2 = data[0] & Frame.Rsv2Mask != 0
-            let rsv3 = data[0] & Frame.Rsv3Mask != 0
-
-            guard let opCode = Frame.OpCode(rawValue: data[0] & Frame.OpCodeMask) else {
-                throw try fail(Error.InvalidOpCode)
-            }
-
-            let masked = data[1] & Frame.MaskMask != 0
-
-            guard !masked || self.mode == .Server else {
-                throw try fail(Error.MaskedFrameFromServer)
-            }
-
-            guard masked || self.mode == .Client else {
-                throw try fail(Error.UnaskedFrameFromClient)
-            }
-
-            let payloadLength = data[1] & Frame.PayloadLenMask
-            var headerExtraLength = masked ? sizeof(UInt32) : 0
-
-            if payloadLength == 126 {
-                headerExtraLength += sizeof(UInt16)
-            } else if payloadLength == 127 {
-                headerExtraLength += sizeof(UInt64)
-            }
-
-            if opCode.isControl {
-                guard fin else {
-                    throw try fail(Error.ControlFrameNotFinal)
-                }
-
-                guard !rsv1 && !rsv2 && !rsv3 else {
-                    throw try fail(Error.ControlFrameWithReservedBits)
-                }
-
-                guard payloadLength < 126 else {
-                    throw try fail(Error.ControlFrameInvalidLength)
-                }
-            } else {
-                guard opCode != .Continuation || frames.count != 0 else {
-                    throw try fail(Error.ContinuationOutOfOrder)
-                }
-
-                guard opCode == .Continuation || frames.count == 0 else {
-                    throw try fail(Error.ContinuationOutOfOrder)
-                }
-
-                //				guard !rsv1 || pmdEnabled else { return fail("Data frames must only use rsv1 bit if permessage-deflate extension is on") }
-
-                guard !rsv2 && !rsv3 else {
-                    throw try fail(Error.DataFrameWithInvalidBits)
-                }
-            }
-
-            var _opCode = opCode
-
-            if !opCode.isControl && frames.count > 0 {
-                initialFrame = frames.last
-                _opCode = initialFrame!.opCode
-            } else {
-                buffer = []
-            }
-
-            let frame = Frame(
-                fin: fin,
-                rsv1: rsv1,
-                rsv2: rsv2,
-                rsv3: rsv3,
-                opCode: _opCode,
-                masked: masked,
-                payloadLength: UInt64(payloadLength),
-                headerExtraLength: headerExtraLength
-            )
-
-            frames.append(frame)
-
-            if headerExtraLength > 0 {
-                state = .HeaderExtra
-            } else if payloadLength > 0 {
-                state = .Payload
-            } else {
-                state = .Header
-                try processFrames()
-            }
-
-            return 2
-        case .HeaderExtra:
-            guard var frame = frames.last where data.count >= frame.headerExtraLength else {
-                return 0
-            }
-
-            var payloadLength = UIntMax(frame.payloadLength)
-
-            if payloadLength == 126 {
-                payloadLength = data.toInt(size: 2)
-            } else if payloadLength == 127 {
-                payloadLength = data.toInt(size: 8)
-            }
-
-            frame.payloadLength = payloadLength
-            frame.payloadRemainingLength = payloadLength
-
-            if frame.masked {
-                let maskOffset = max(Int(frame.headerExtraLength) - 4, 0)
-                let maskKey = Data(data[maskOffset ..< maskOffset+4])
-
-                guard maskKey.count == 4 else {
-                    throw try fail(Error.MaskKeyInvalidLength)
-                }
-
-                frame.maskKey = maskKey
-            }
-
-            if frame.payloadLength > 0 {
-                state = .Payload
-            } else {
-                state = .Header
-                try processFrames()
-            }
-
-            let ind = frames.endIndex - 1
-            if ind >= 0 && ind < frames.count {
-                frames[ind] = frame
-            }
-
-            return frame.headerExtraLength
-        case .Payload:
-            guard var frame = frames.last where data.count > 0 else {
-                return 0
-            }
-
-            let consumeLength = min(frame.payloadRemainingLength, UInt64(data.count))
-            var _data: Data
-
-            if self.mode == .Server {
-                guard !frame.maskKey.isEmpty else {
-                    throw try fail(Error.NoMaskKey)
-                }
-
-                _data = []
-
-                for byte in data[0..<Int(consumeLength)] {
-                    _data.append(byte ^ frame.maskKey[frame.maskOffset % 4])
-                    frame.maskOffset += 1
-                }
-            } else {
-                _data = Data(data[0..<Int(consumeLength)])
-            }
-
-            buffer += _data
-
-            let newPayloadRemainingLength = frame.payloadRemainingLength - consumeLength
-            frame.payloadRemainingLength = newPayloadRemainingLength
-
-            if newPayloadRemainingLength == 0 {
-                state = .Header
-                try processFrames()
-            }
-            let ind = frames.endIndex - 1
-            if ind >= 0 && ind < frames.count {
-                frames[ind] = frame
-            }
-            return Int(consumeLength)
-        }
-    }
-
-    private func processFrames() throws {
-        guard let frame = frames.last else {
-            throw Error.NoFrame
-        }
-
-        guard frame.fin else {
-            return
-        }
-
-        let buffer = self.buffer
-
-        self.frames.removeAll()
-        self.buffer.removeAll()
-        self.initialFrame = nil
-
-        switch frame.opCode {
->>>>>>> 871182db
         case .Binary:
             try binaryEventEmitter.emit(continuationFrames.payload)
         case .Text:
@@ -553,11 +332,7 @@
             if self.closeState == .Open {
                 var rawCloseCode: UInt16?
                 var closeReason: String?
-<<<<<<< HEAD
                 var data = frame.payload
-=======
-                var data = buffer
->>>>>>> 871182db
 
                 if data.count >= 2 {
                     rawCloseCode = UInt16(Data(data.prefix(2)).toInt(size: 2))
@@ -574,10 +349,6 @@
 
                 closeState = .ClientClose
 
-<<<<<<< HEAD
-=======
-                let closeCode: CloseCode?
->>>>>>> 871182db
                 if let rawCloseCode = rawCloseCode {
                     let closeCode = CloseCode(code: rawCloseCode)
                     if closeCode.isValid {
@@ -590,12 +361,6 @@
                     try close(nil, reason: nil)
                     try closeEventEmitter.emit((nil, nil))
                 }
-<<<<<<< HEAD
-=======
-
-                try close(closeCode ?? .Normal, reason: closeReason)
-                try closeEventEmitter.emit((closeCode, closeReason))
->>>>>>> 871182db
             } else if self.closeState == .ServerClose {
                 try stream.close()
             }
